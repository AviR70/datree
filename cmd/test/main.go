package test

import (
	"fmt"

	"github.com/datreeio/datree/pkg/cliClient"
	"github.com/datreeio/datree/pkg/extractor"

	"github.com/datreeio/datree/bl/evaluation"
	"github.com/datreeio/datree/bl/files"
	"github.com/datreeio/datree/bl/messager"
	"github.com/datreeio/datree/bl/validation"
	"github.com/datreeio/datree/pkg/localConfig"
	"github.com/datreeio/datree/pkg/printer"
	"github.com/spf13/cobra"
)

type Evaluator interface {
	Evaluate(filesConfigurationsChan chan *extractor.FileConfigurations, evaluationId int) (*evaluation.EvaluationResults, error)
	CreateEvaluation(cliId string, cliVersion string, k8sVersion string) (*cliClient.CreateEvaluationResponse, error)
	UpdateFailedYamlValidation(invalidFiles []*validation.InvalidFile, evaluationId int, stopEvaluation bool) error
	UpdateFailedK8sValidation(invalidFiles []*validation.InvalidFile, evaluationId int, stopEvaluation bool) error
}

type Messager interface {
	LoadVersionMessages(messages chan *messager.VersionMessage, cliVersion string)
}

type K8sValidator interface {
	ValidateResources(filesConfigurations chan *extractor.FileConfigurations, concurrency int) (chan *extractor.FileConfigurations, chan *validation.InvalidFile)
	InitClient(k8sVersion string)
}

type TestCommandFlags struct {
	Output     string
	K8sVersion string
}

type EvaluationPrinter interface {
	PrintWarnings(warnings []printer.Warning)
	PrintSummaryTable(summary printer.Summary)
	PrintMessage(messageText string, messageColor string)
	PrintEvaluationSummary(evaluationSummary printer.EvaluationSummary, k8sVersion string)
}

type Reader interface {
	FilterFiles(paths []string) ([]string, error)
}

type TestCommandContext struct {
	CliVersion   string
	LocalConfig  *localConfig.LocalConfiguration
	Evaluator    Evaluator
	Messager     Messager
	K8sValidator K8sValidator
	Printer      EvaluationPrinter
	Reader       Reader
}

func New(ctx *TestCommandContext) *cobra.Command {
	testCommand := &cobra.Command{
		Use:   "test",
		Short: "Execute static analysis for pattern",
		Long:  `Execute static analysis for pattern. Input should be glob`,
		RunE: func(cmd *cobra.Command, args []string) error {
			outputFlag, err := cmd.Flags().GetString("output")
			if err != nil {
				fmt.Println(err)
				return err
			}

			k8sVersion, err := cmd.Flags().GetString("schema-version")
			if err != nil {
				fmt.Println(err)
				return err
			}

			testCommandFlags := TestCommandFlags{Output: outputFlag, K8sVersion: k8sVersion}
			return test(ctx, args, testCommandFlags)
		},
		SilenceUsage:  true,
		SilenceErrors: true,
	}

	testCommand.Flags().StringP("output", "o", "", "Define output format")
	testCommand.Flags().StringP("schema-version", "s", "", "Set kubernetes version to validate against. Defaults to 1.18.0")
	return testCommand
}

func test(ctx *TestCommandContext, paths []string, flags TestCommandFlags) error {
	isInteractiveMode := (flags.Output != "json") && (flags.Output != "yaml")

	if isInteractiveMode == true {
		messages := make(chan *messager.VersionMessage, 1)
		go ctx.Messager.LoadVersionMessages(messages, ctx.CliVersion)
		defer func() {
			msg, ok := <-messages
			if ok {
				ctx.Printer.PrintMessage(msg.MessageText+"\n", msg.MessageColor)
			}
		}()
	}

	filesPaths, err := ctx.Reader.FilterFiles(paths)
	if err != nil {
		fmt.Println(err.Error())
		return err
	}
	filesPathsLen := len(filesPaths)
	if filesPathsLen == 0 {
		noFilesErr := fmt.Errorf("No files detected")
		fmt.Println(noFilesErr.Error())
		return noFilesErr
	}

	var _spinner *spinner.Spinner
	if isInteractiveMode == true {
		_spinner = createSpinner(" Loading...", "cyan")
		_spinner.Start()
	}

	concurrency := 100

	validYamlFilesConfigurationsChan, invalidYamlFilesChan := files.ExtractFilesConfigurations(filesPaths, concurrency)

	createEvaluationResponse, err := ctx.Evaluator.CreateEvaluation(ctx.LocalConfig.CliId, ctx.CliVersion, flags.K8sVersion)
	if err != nil {
		fmt.Println(err.Error())
		return err
	}

	ctx.K8sValidator.InitClient(createEvaluationResponse.K8sVersion)
	validK8sFilesConfigurationsChan, invalidK8sFilesChan := ctx.K8sValidator.ValidateResources(validYamlFilesConfigurationsChan, concurrency)

	invalidYamlFiles := aggregateInvalidFiles(invalidYamlFilesChan)

	invalidYamlFilesLen := len(invalidYamlFiles)

	stopEvaluation := invalidYamlFilesLen == filesPathsLen
	err = ctx.Evaluator.UpdateFailedYamlValidation(invalidYamlFiles, createEvaluationResponse.EvaluationId, stopEvaluation)
	if err != nil {
		fmt.Println(err.Error())
		return err
	}

	invalidK8sFiles := aggregateInvalidFiles(invalidK8sFilesChan)

	invalidK8sFilesLen := len(invalidK8sFiles)
	stopEvaluation = invalidYamlFilesLen+invalidK8sFilesLen == filesPathsLen

	if len(invalidK8sFiles) > 0 {
		err = ctx.Evaluator.UpdateFailedK8sValidation(invalidK8sFiles, createEvaluationResponse.EvaluationId, stopEvaluation)
		if err != nil {
			fmt.Println(err.Error())
			return err
		}
	}

	results, err := ctx.Evaluator.Evaluate(validK8sFilesConfigurationsChan, createEvaluationResponse.EvaluationId)

<<<<<<< HEAD
	spinner.Stop()
	if err != nil {
		fmt.Println(err.Error())
		return err
=======
	if _spinner != nil && isInteractiveMode == true {
		_spinner.Stop()
>>>>>>> 90b772cb
	}

	passedPolicyCheckCount := 0
	if results != nil {
		passedPolicyCheckCount = results.Summary.TotalPassedCount
	}

	passedYamlValidationCount := filesPathsLen - invalidYamlFilesLen
	passedK8sValidationCount := passedYamlValidationCount - invalidK8sFilesLen
	evaluationSummary := printer.EvaluationSummary{
		FilesCount:                filesPathsLen,
		PassedYamlValidationCount: passedYamlValidationCount,
		PassedK8sValidationCount:  passedK8sValidationCount,
		PassedPolicyCheckCount:    passedPolicyCheckCount,
	}

	invalidFiles := append(invalidYamlFiles, invalidK8sFiles...)

	err = evaluation.PrintResults(results, invalidFiles, evaluationSummary, fmt.Sprintf("https://app.datree.io/login?cliId=%s", ctx.LocalConfig.CliId), flags.Output, ctx.Printer, createEvaluationResponse.K8sVersion)

	var invocationFailedErr error = nil

	if err != nil {
		fmt.Println(err.Error())
		invocationFailedErr = err
	} else if len(invalidFiles) > 0 || results.Summary.TotalFailedRules > 0 {
		invocationFailedErr = fmt.Errorf("Evaluation failed")
	}

	return invocationFailedErr
}<|MERGE_RESOLUTION|>--- conflicted
+++ resolved
@@ -3,6 +3,7 @@
 import (
 	"fmt"
 
+	"github.com/briandowns/spinner"
 	"github.com/datreeio/datree/pkg/cliClient"
 	"github.com/datreeio/datree/pkg/extractor"
 
@@ -158,15 +159,8 @@
 
 	results, err := ctx.Evaluator.Evaluate(validK8sFilesConfigurationsChan, createEvaluationResponse.EvaluationId)
 
-<<<<<<< HEAD
-	spinner.Stop()
-	if err != nil {
-		fmt.Println(err.Error())
-		return err
-=======
 	if _spinner != nil && isInteractiveMode == true {
 		_spinner.Stop()
->>>>>>> 90b772cb
 	}
 
 	passedPolicyCheckCount := 0
