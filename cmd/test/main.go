--- conflicted
+++ resolved
@@ -17,7 +17,7 @@
 )
 
 type Evaluator interface {
-	Evaluate(filesConfigurationsChan chan *extractor.FileConfigurations, evaluationId int) (*evaluation.EvaluationResults, error)
+	Evaluate(filesConfigurationsChan []*extractor.FileConfigurations, evaluationId int) (*evaluation.EvaluationResults, error)
 	CreateEvaluation(cliId string, cliVersion string, k8sVersion string) (*cliClient.CreateEvaluationResponse, error)
 	UpdateFailedYamlValidation(invalidFiles []*validation.InvalidFile, evaluationId int, stopEvaluation bool) error
 	UpdateFailedK8sValidation(invalidFiles []*validation.InvalidFile, evaluationId int, stopEvaluation bool) error
@@ -157,7 +157,12 @@
 		}
 	}
 
-	results, err := ctx.Evaluator.Evaluate(validK8sFilesConfigurationsChan, createEvaluationResponse.EvaluationId)
+	var validK8sFilesConfigurations []*extractor.FileConfigurations
+	for fileConfigurations := range validK8sFilesConfigurationsChan {
+		validK8sFilesConfigurations = append(validK8sFilesConfigurations, fileConfigurations)
+	}
+
+	results, err := ctx.Evaluator.Evaluate(validK8sFilesConfigurations, createEvaluationResponse.EvaluationId)
 
 	if _spinner != nil && isInteractiveMode == true {
 		_spinner.Stop()
@@ -168,21 +173,16 @@
 		passedPolicyCheckCount = results.Summary.TotalPassedCount
 	}
 
-<<<<<<< HEAD
 	passedYamlValidationCount := filesPathsLen - invalidYamlFilesLen
 	passedK8sValidationCount := passedYamlValidationCount - invalidK8sFilesLen
+
+	configsCount := countConfigurations(validK8sFilesConfigurations)
+
 	evaluationSummary := printer.EvaluationSummary{
 		FilesCount:                filesPathsLen,
 		PassedYamlValidationCount: passedYamlValidationCount,
 		PassedK8sValidationCount:  passedK8sValidationCount,
-=======
-	configsCount := countConfigurations(filesConfigurations)
-	evaluationSummary := printer.EvaluationSummary{
 		ConfigsCount:              configsCount,
-		FilesCount:                len(paths),
-		PassedYamlValidationCount: len(paths),
-		PassedK8sValidationCount:  len(filesConfigurations),
->>>>>>> 60c88d19
 		PassedPolicyCheckCount:    passedPolicyCheckCount,
 	}
 
@@ -200,31 +200,4 @@
 	}
 
 	return invocationFailedErr
-<<<<<<< HEAD
-=======
-}
-
-func countConfigurations(filesConfigurations []*extractor.FileConfiguration) int {
-	totalConfigs := 0
-
-	for _, fileConfiguration := range filesConfigurations {
-		totalConfigs += len(fileConfiguration.Configurations)
-	}
-
-	return totalConfigs
-}
-
-func createSpinner(text string, color string) *spinner.Spinner {
-	s := spinner.New(spinner.CharSets[9], 100*time.Millisecond)
-	s.Suffix = text
-	s.Color(color)
-	return s
-}
-
-func printEvaluationErrors(errors []*evaluation.Error) {
-	fmt.Println("The following files failed:")
-	for _, fileError := range errors {
-		fmt.Printf("\n\tFilename: %s\n\tError: %s\n\t---------------------", fileError.Filename, fileError.Message)
-	}
->>>>>>> 60c88d19
 }