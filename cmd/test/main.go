--- conflicted
+++ resolved
@@ -82,7 +82,6 @@
 }
 
 func test(ctx *TestCommandContext, paths []string, flags TestCommandFlags) error {
-<<<<<<< HEAD
 	messages := make(chan *messager.VersionMessage, 1)
 	defer func() {
 		msg, ok := <-messages
@@ -91,8 +90,6 @@
 		}
 	}()
 
-	var invocationFailedErr error = nil
-=======
 	filePaths := ctx.Reader.FilterFiles(paths)
 	if len(filePaths) == 0 {
 		noFilesErr := fmt.Errorf("No files detected")
@@ -100,7 +97,6 @@
 		return noFilesErr
 	}
 
->>>>>>> b8187b6f
 	spinner := createSpinner(" Loading...", "cyan")
 	spinner.Start()
 
@@ -137,6 +133,8 @@
 
 	err = evaluation.PrintResults(results, invalidFiles, evaluationSummary, fmt.Sprintf("https://app.datree.io/login?cliId=%s", ctx.LocalConfig.CliId), flags.Output, ctx.Printer)
 
+	var invocationFailedErr error = nil
+
 	if err != nil {
 		fmt.Println(err.Error())
 		invocationFailedErr = err
