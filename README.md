[![datree-logo](https://raw.githubusercontent.com/datreeio/datree/main/images/datree_LOGO-180px.png)](#) 

![Travis (.com) branch](https://img.shields.io/travis/com/datreeio/datree/staging?label=build-staging)
![Travis (.com) branch](https://img.shields.io/travis/com/datreeio/datree/main?label=build-main)
[![Hits](https://hits.seeyoufarm.com/api/count/incr/badge.svg?url=https%3A%2F%2Fgithub.com%2Fdatreeio%2Fdatree&count_bg=%2379C83D&title_bg=%23555555&icon=github.svg&icon_color=%23E7E7E7&title=views+%28today+%2F+total%29&edge_flat=false)](https://hits.seeyoufarm.com)
![open issues](https://img.shields.io/github/issues-raw/datreeio/datree)

## What is Datree?
[Datree](https://datree.io/?utm_source=github&utm_medium=organic_oss) is a CLI solution that supports Kubernetes owners in their roles, by preventing developers from making errors in Kubernetes configurations that can cause clusters to fail in production. Our CLI solution is open source, enabling it to be supported by the Kubernetes community.  

It’s far more effective than manual processes, such as sending an email to a slew of developers, begging them to set various limits, which likely falls on deaf ears because developers are already overwhelmed.

## How It Works
The CLI integration provides a policy enforcement solution for Kubernetes to run automatic checks on every code change for rule violations and misconfigurations. When rule violations are found, Datree produces an alert which guides the developer to fix the issue inside the CI process — or even earlier as a pre-commit hook — while explaining the reason behind the rule.

## Quick start in two steps
#### 1. Install the latest release on your CLI  
**Linux & MacOS:** ``curl https://get.datree.io | /bin/bash``  
**Windows:** ``not supported yet :(``  

#### 2. Pass datree a Kuberntes manifest file to scan
``datree test <k8s-manifest-file>``  

...and voilà, you just ran your first invocation! 🥳    
<<<<<<< HEAD
In your command line, you’ll see something like this:
<img src="https://clipublic.s3.amazonaws.com/live.gif" alt="Datree" width="600" height="400">


=======
In your command line, you’ll see something like this: 
[![datree-cli-output](https://raw.githubusercontent.com/datreeio/datree/main/images/CLI-output.png)](#) 
>>>>>>> e08802e2

#### Ready to review our "Getting Started" guide?
All the information needed to get started, as well as a bunch of other cool features (including how to set up your policy), can be found in [**our docs**](https://hub.datree.io/getting-started/?utm_source=github&utm_medium=organic_oss).

## Built-in rules
Right now, there are 30 battle-tested rules for you to choose from.    
The rules cover different Kubernetes resources and use cases:
* [Workload](https://hub.datree.io/workload/?utm_source=github&utm_medium=organic_oss)
* [CronJob](https://hub.datree.io/cronjob/?utm_source=github&utm_medium=organic_oss)
* [Containers](https://hub.datree.io/containers/?utm_source=github&utm_medium=organic_oss)
* [Networking](https://hub.datree.io/networking/?utm_source=github&utm_medium=organic_oss)
* [Deprecation](https://hub.datree.io/deprecation/?utm_source=github&utm_medium=organic_oss)
* [Others](https://hub.datree.io/other/?utm_source=github&utm_medium=organic_oss)

## Support

[Datree](https://datree.io/?utm_source=github&utm_medium=organic_oss) builds and maintains this project to make Kubernetes policies simple and accessible. Start with our [documentations](https://hub.datree.io/?utm_source=github&utm_medium=organic_oss) for quick tutorials and examples.<|MERGE_RESOLUTION|>--- conflicted
+++ resolved
@@ -22,15 +22,10 @@
 ``datree test <k8s-manifest-file>``  
 
 ...and voilà, you just ran your first invocation! 🥳    
-<<<<<<< HEAD
+
 In your command line, you’ll see something like this:
 <img src="https://clipublic.s3.amazonaws.com/live.gif" alt="Datree" width="600" height="400">
 
-
-=======
-In your command line, you’ll see something like this: 
-[![datree-cli-output](https://raw.githubusercontent.com/datreeio/datree/main/images/CLI-output.png)](#) 
->>>>>>> e08802e2
 
 #### Ready to review our "Getting Started" guide?
 All the information needed to get started, as well as a bunch of other cool features (including how to set up your policy), can be found in [**our docs**](https://hub.datree.io/getting-started/?utm_source=github&utm_medium=organic_oss).
